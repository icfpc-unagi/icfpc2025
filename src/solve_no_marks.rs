#![cfg_attr(feature = "skip_lint", allow(clippy::all, clippy::pedantic, warnings))]
#![allow(non_snake_case)]

use crate::{
    judge::{Guess, check_explore},
    mat,
};

// ----------------------------- CNF utilities -----------------------------

pub struct Counter {
    cnt: i32,
}
impl Counter {
    fn new() -> Self {
        Self { cnt: 0 }
    }
    #[inline]
    fn next(&mut self) -> i32 {
        self.cnt += 1;
        self.cnt
    }
}

const AMO_PAIRWISE_THRESHOLD: usize = 6;

pub fn amo_pairwise(cnf: &mut Cnf, xs: &[i32]) {
    for i in 0..xs.len() {
        for j in i + 1..xs.len() {
            cnf.clause([-xs[i], -xs[j]]);
        }
    }
}

pub fn choose_one(cnf: &mut Cnf, xs: &[i32], id: &mut Counter) {}

pub struct Cnf {
    pub sat: cadical::Solver,
    id: Counter,
    buf: Vec<i32>,
    clauses: Vec<Vec<i32>>,
}

impl Cnf {
    pub fn new() -> Self {
        Self {
            sat: cadical::Solver::with_config("sat").unwrap(),
            id: Counter::new(),
            buf: Vec::with_capacity(128),
            clauses: vec![],
        }
    }
    #[inline]
    pub fn var(&mut self) -> i32 {
        self.id.next()
    }
    #[inline]
    pub fn clause<I: IntoIterator<Item = i32>>(&mut self, lits: I) {
        let lits: Vec<i32> = lits.into_iter().collect();
        self.clauses.push(lits.clone());
        self.sat.add_clause(lits.clone());

        // caddicalは1変数のclauseをclauseだと認めずカウントしてくれないようだ！
        // assert_eq!(self.sat.num_clauses(), self.clauses.len());
    }

    pub fn amo_sequential(&mut self, xs: &[i32]) {
        let k = xs.len();
        if k <= 1 {
            return;
        }
        let mut s = Vec::with_capacity(k - 1);
        for _ in 0..(k - 1) {
            s.push(self.id.next());
        }
        self.clause([-xs[0], s[0]]);
        for i in 1..k - 1 {
            self.clause([-xs[i], s[i]]);
        }
        for i in 1..k {
            self.clause([-xs[i], -s[i - 1]]);
        }
        for i in 1..k - 1 {
            self.clause([-s[i - 1], s[i]]);
        }
    }

    #[inline]
    pub fn choose_one(&mut self, xs: &[i32]) {
        self.clause(xs.iter().copied());
        if xs.len() <= AMO_PAIRWISE_THRESHOLD {
            amo_pairwise(self, xs);
        } else {
            self.amo_sequential(xs);
        }
    }

    pub fn write_dimacs(&self, path: &std::path::Path) -> std::io::Result<()> {
        use std::io::Write;
        let mut f = std::fs::File::create(path)?;
        writeln!(f, "p cnf {} {}", self.id.cnt, self.clauses.len())?;
        for c in &self.clauses {
            for &l in c {
                write!(f, "{} ", l)?;
            }
            writeln!(f, "0")?;
        }
        Ok(())
    }
}

// -------------------------- Combinatorial helpers ------------------------

#[inline]
fn compute_diff(door: &[Option<usize>], labels: &[usize]) -> Vec<Vec<bool>> {
    let m = labels.len();
    let mut diff = mat![false; m; m];
    // DP: two positions i,j are distinguishable if label differs OR if next states with same door distinguishable
    for i in (0..m).rev() {
        for j in (0..m).rev() {
            if labels[i] != labels[j] {
                diff[i][j] = true;
            } else if i + 1 < m && j + 1 < m {
                match (door[i], door[j]) {
                    (Some(e1), Some(e2)) if e1 == e2 => {
                        if diff[i + 1][j + 1] {
                            diff[i][j] = true;
                        }
                    }
                    _ => {}
                }
            }
        }
    }
    for i in 0..m {
        diff[i][i] = false;
        for j in 0..i {
            let v = diff[i][j] || diff[j][i];
            diff[i][j] = v;
            diff[j][i] = v;
        }
    }
    diff
}

// ------------------------------ Problem view -----------------------------

struct PlanInfo {
    n: usize,
    labels: Vec<usize>,
    door: Vec<Option<usize>>, // door[i] is the edge used from time i to i+1, or None at plan boundaries/last
    m: usize,
    diff: Vec<Vec<bool>>,
    // Indices in the flattened timeline that correspond to the start of each plan
    starts: Vec<usize>,
}

fn build_info(num_rooms: usize, plans: &Vec<Vec<usize>>, labels: &Vec<Vec<usize>>) -> PlanInfo {
    assert_eq!(plans.len(), labels.len());
    let n = num_rooms;

    // Flatten labels and doors with boundary markers (None)
    let mut labels_flat = Vec::new();
    let mut door_flat = Vec::new();
    let mut starts = Vec::with_capacity(plans.len());
    for (p, l) in plans.iter().zip(labels.iter()) {
        assert_eq!(l.len(), p.len() + 1);
        // Append labels and doors for this plan
        // record start index of this plan in the flattened timeline
        starts.push(labels_flat.len());
        // concatenate labels directly; boundaries handled by door=None
        labels_flat.extend_from_slice(l);
        // Doors: for each step in plan push Some(door), and one trailing None for boundary
        for &e in p {
            door_flat.push(Some(e));
        }
        door_flat.push(None); // boundary after this plan
    }
    let m = labels_flat.len();
    assert_eq!(door_flat.len(), m); // last entry must be None for the last plan as well
    let diff = compute_diff(&door_flat, &labels_flat);

    PlanInfo {
        n,
        labels: labels_flat,
        door: door_flat,
        m,
        diff,
        starts,
    }
}

struct Buckets {
    rooms_by_label: [Vec<usize>; 4],
    times_by_label: [Vec<usize>; 4],
}
fn build_buckets(info: &PlanInfo) -> Buckets {
    let mut rooms_by_label: [Vec<usize>; 4] = [Vec::new(), Vec::new(), Vec::new(), Vec::new()];
    for u in 0..info.n {
        rooms_by_label[u % 4].push(u);
    }
    let mut times_by_label: [Vec<usize>; 4] = [Vec::new(), Vec::new(), Vec::new(), Vec::new()];
    for i in 0..info.m {
        times_by_label[info.labels[i]].push(i);
    }
    Buckets {
        rooms_by_label,
        times_by_label,
    }
}

struct Candidates {
    // V_map[i][u] = Some(var) if room u allowed at time i (label match).
    V_map: Vec<Vec<Option<i32>>>,
}
fn build_candidates(cnf: &mut Cnf, info: &PlanInfo, buckets: &Buckets) -> Candidates {
    let mut V_map = vec![vec![None; info.n]; info.m];
    let mut V_rows: Vec<Vec<i32>> = vec![Vec::new(); info.m];
    for i in 0..info.m {
        let k = info.labels[i];
        let rooms = &buckets.rooms_by_label[k];
        V_rows[i].reserve(rooms.len());
        for &u in rooms {
            let v = cnf.var();
            V_map[i][u] = Some(v);
            V_rows[i].push(v);
        }
        cnf.choose_one(&V_rows[i]);
    }
    Candidates { V_map }
}

// -------------------------- Symmetry breaking ----------------------------

fn first_use_sbp_rect_truncated(cnf: &mut Cnf, W_full: &Vec<Vec<i32>>) {
    let t_all = W_full.len();
    if t_all == 0 {
        return;
    }
    let m = W_full[0].len();
    if m == 0 {
        return;
    }
    let t = std::cmp::min(t_all, m + 2);
    let W = &W_full[0..t];

    let mut z = vec![vec![0i32; m]; t];
    let mut p = vec![vec![0i32; m]; t];
    for i in 0..t {
        for u in 0..m {
            z[i][u] = cnf.var();
            p[i][u] = cnf.var();
        }
    }
    for i in 0..t {
        for u in 0..m {
            cnf.clause([-W[i][u], p[i][u]]);
            cnf.clause([-z[i][u], W[i][u]]);
            cnf.clause([-z[i][u], p[i][u]]);
            if i == 0 {
                cnf.clause([-p[0][u], z[0][u]]);
                cnf.clause([-z[0][u], p[0][u]]);
            } else {
                cnf.clause([-p[i - 1][u], p[i][u]]);
                cnf.clause([-p[i][u], p[i - 1][u], z[i][u]]);
                cnf.clause([-z[i][u], -p[i - 1][u]]);
            }
        }
    }
    for i in 0..t {
        for u in 1..m {
            cnf.clause([-p[i][u], p[i][u - 1]]);
        }
    }
}

fn add_sbp(cnf: &mut Cnf, info: &PlanInfo, buckets: &Buckets, cand: &Candidates) {
    // Per-label rectangular first-use SBP with truncation and anchor earliest to smallest room.
    for k in 0..4 {
        let times = &buckets.times_by_label[k];
        if times.is_empty() {
            continue;
        }
        let rooms = &buckets.rooms_by_label[k];
        let mut W: Vec<Vec<i32>> = Vec::with_capacity(times.len());
        for &i in times {
            let mut row = Vec::with_capacity(rooms.len());
            for &u in rooms {
                let var = cand.V_map[i][u].unwrap();
                row.push(var);
            }
            W.push(row);
        }
        // Anchor earliest occurrence to smallest room of this label
        cnf.clause([W[0][0]]);
        first_use_sbp_rect_truncated(cnf, &W);
    }

    // Also pin the first seen time of each label to the canonical u=k if present.
    let mut seen = [false; 4];
    for i in 0..info.m {
        let k = info.labels[i];
        if !seen[k] {
            seen[k] = true;
            if let Some(v) = cand.V_map[i][k] {
                cnf.clause([v]);
            }
        }
    }
}

fn add_diff_pruning(cnf: &mut Cnf, info: &PlanInfo, buckets: &Buckets, cand: &Candidates) {
    for i in 0..info.m {
        for j in (i + 1)..info.m {
            if info.labels[i] == info.labels[j] && info.diff[i][j] {
                let k = info.labels[i];
                for &u in &buckets.rooms_by_label[k] {
                    let vi = cand.V_map[i][u].unwrap();
                    let vj = cand.V_map[j][u].unwrap();
                    cnf.clause([-vi, -vj]);
                }
            }
        }
    }
}

// Equalization: for pairs (i,j) with same (label,door,next-label) and not yet distinguishable on next,
// enforce (V[i]=u ∧ V[j]=u ∧ V[i+1]=v) -> V[j+1]=v for all u,v in the respective label buckets.
fn add_same_door_equalization(
    cnf: &mut Cnf,
    info: &PlanInfo,
    buckets: &Buckets,
    cand: &Candidates,
) {
    let mut idx_by_ke: Vec<Vec<Vec<usize>>> = vec![vec![Vec::new(); 6]; 4];
    for i in 0..info.m.saturating_sub(1) {
        if let Some(e) = info.door[i] {
            idx_by_ke[info.labels[i]][e].push(i);
        }
    }
    for k in 0..4 {
        for e in 0..6 {
            let idxs = &idx_by_ke[k][e];
            if idxs.len() <= 1 {
                continue;
            }
            for a in 0..idxs.len() {
                for b in (a + 1)..idxs.len() {
                    let i = idxs[a];
                    let j = idxs[b];
                    if i + 1 >= info.m || j + 1 >= info.m {
                        continue;
                    }
                    if info.labels[i + 1] != info.labels[j + 1] || info.diff[i + 1][j + 1] {
                        continue;
                    }
                    let h = info.labels[i + 1];
                    for &u in &buckets.rooms_by_label[k] {
                        let vi = cand.V_map[i][u].unwrap();
                        let vj = cand.V_map[j][u].unwrap();
                        for &v in &buckets.rooms_by_label[h] {
                            let qi = cand.V_map[i + 1][v].unwrap();
                            let qj = cand.V_map[j + 1][v].unwrap();
                            cnf.clause([-vi, -vj, -qi, qj]);
                        }
                    }
                }
            }
        }
    }
}

// -------------------------- Edge variable layer --------------------------

struct EdgeVars {
    // Tlab[u][e][k]
    Tlab: Vec<Vec<[i32; 4]>>,
    // F[u][e][v]
    F: Vec<Vec<Vec<i32>>>,
    // M[u][v][e][f] symmetric shared
    M: Vec<Vec<[[i32; 6]; 6]>>,
}
fn build_edge_vars(cnf: &mut Cnf, info: &PlanInfo) -> EdgeVars {
    let n = info.n;
    let mut Tlab = vec![vec![[0i32; 4]; 6]; n];
    let mut F = mat![0; n; 6; n];

    for u in 0..n {
        for e in 0..6 {
            let mut trow = [0i32; 4];
            for k in 0..4 {
                Tlab[u][e][k] = cnf.var();
                trow[k] = Tlab[u][e][k];
            }
            cnf.choose_one(&trow);

            let mut frow = Vec::with_capacity(n);
            for v in 0..n {
                F[u][e][v] = cnf.var();
                frow.push(F[u][e][v]);
                cnf.clause([-F[u][e][v], Tlab[u][e][v % 4]]);
            }
            cnf.choose_one(&frow);
        }
    }

    for u in 0..n {
        for e in 0..6 {
            for k in 0..4 {
                cnf.buf.clear();
                cnf.buf.push(-Tlab[u][e][k]);
                for v in (k..n).step_by(4) {
                    cnf.buf.push(F[u][e][v]);
                }
                cnf.clause(cnf.buf.clone());
            }
        }
    }

    let mut M = vec![vec![[[0i32; 6]; 6]; n]; n];
    for u in 0..n {
        for v in u..n {
            for e in 0..6 {
                for f in 0..6 {
                    let var = cnf.var();
                    M[u][v][e][f] = var;
                    M[v][u][f][e] = var;
                }
            }
        }
    }
    // M -> F both endpoints
    for u in 0..n {
        for v in 0..n {
            for e in 0..6 {
                for f in 0..6 {
                    let mv = M[u][v][e][f];
                    cnf.clause([-mv, F[u][e][v]]);
                    cnf.clause([-mv, F[v][f][u]]);
                }
            }
        }
    }
    // Row-wise: F[u][e][v] -> OR_f M[u][v][e][f]; AMO on f
    for u in 0..n {
        for v in 0..n {
            for e in 0..6 {
                let mut row = [0i32; 6];
                for f in 0..6 {
                    row[f] = M[u][v][e][f];
                }
                cnf.buf.clear();
                cnf.buf.push(-F[u][e][v]);
                cnf.buf.extend_from_slice(&row);
                cnf.clause(cnf.buf.clone());
                amo_pairwise(cnf, &row);
            }
        }
    }
    // Column-wise: F[v][f][u] -> OR_e M[u][v][e][f]; AMO on e
    for u in 0..n {
        for v in 0..n {
            for f in 0..6 {
                let mut col = [0i32; 6];
                for e in 0..6 {
                    col[e] = M[u][v][e][f];
                }
                cnf.buf.clear();
                cnf.buf.push(-F[v][f][u]);
                cnf.buf.extend_from_slice(&col);
                cnf.clause(cnf.buf.clone());
                amo_pairwise(cnf, &col);
            }
        }
    }

    EdgeVars { Tlab, F, M }
}

fn add_plan_constraints(
    cnf: &mut Cnf,
    info: &PlanInfo,
    buckets: &Buckets,
    cand: &Candidates,
    edges: &EdgeVars,
) {
    // V[i]=u -> Tlab[u, door[i], labels[i+1]] for valid steps
    for i in 0..info.m.saturating_sub(1) {
        if let Some(e) = info.door[i] {
            let h = info.labels[i + 1];
            let k = info.labels[i];
            for &u in &buckets.rooms_by_label[k] {
                let vi = cand.V_map[i][u].unwrap();
                cnf.clause([-vi, edges.Tlab[u][e][h]]);
            }
        }
    }
    // (V[i]=u ∧ V[i+1]=v) -> F[u, door[i], v]
    for i in 0..info.m.saturating_sub(1) {
        if let Some(e) = info.door[i] {
            let k = info.labels[i];
            let h = info.labels[i + 1];
            for &u in &buckets.rooms_by_label[k] {
                let vi = cand.V_map[i][u].unwrap();
                for &v in &buckets.rooms_by_label[h] {
                    let vj = cand.V_map[i + 1][v].unwrap();
                    cnf.clause([-vi, -vj, edges.F[u][e][v]]);
                }
            }
        }
    }
}

// All plans start from the same room. For each label k that appears at plan starts,
// unify the selected room variable across all start times with that label.
fn add_start_room_unification(
    cnf: &mut Cnf,
    info: &PlanInfo,
    buckets: &Buckets,
    cand: &Candidates,
) {
    // Group start indices by their observed label
    let mut starts_by_label: [Vec<usize>; 4] = [Vec::new(), Vec::new(), Vec::new(), Vec::new()];
    for &i in &info.starts {
        let k = info.labels[i];
        starts_by_label[k].push(i);
    }
    for k in 0..4 {
        let starts = &starts_by_label[k];
        if starts.len() <= 1 {
            continue;
        }
        let s0 = starts[0];
        for &si in &starts[1..] {
            for &u in &buckets.rooms_by_label[k] {
                // Enforce equivalence: V[s0,u] <-> V[si,u]
                let v0 = cand.V_map[s0][u].unwrap();
                let vi = cand.V_map[si][u].unwrap();
                cnf.clause([-v0, vi]);
                cnf.clause([-vi, v0]);
            }
        }
    }
}

// -------------------------- Extraction -----------------------------------

fn extract_guess(
    cnf: &Cnf,
    info: &PlanInfo,
    buckets: &Buckets,
    cand: &Candidates,
    edges: &EdgeVars,
) -> Guess {
    let n = info.n;
    let mut guess = Guess {
        start: 0,
        rooms: vec![0; n],
        graph: vec![[(!0, !0); 6]; n],
    };

    // Start room: find true variable at time 0
    {
        let k0 = info.labels[0];
        let rooms0 = &buckets.rooms_by_label[k0];
        let mut s = rooms0[0];
        for &u in rooms0 {
            let v = cand.V_map[0][u].unwrap();
            if cnf.sat.value(v) == Some(true) {
                s = u;
                break;
            }
        }
        guess.start = s;
    }

    for u in 0..n {
        guess.rooms[u] = u % 4;
    }

    for u in 0..n {
        for e in 0..6 {
            let mut v_sel = 0usize;
            for v in 0..n {
                if cnf.sat.value(edges.F[u][e][v]) == Some(true) {
                    v_sel = v;
                    break;
                }
            }
            let mut f_sel = 0usize;
            for f in 0..6 {
                if cnf.sat.value(edges.M[u][v_sel][e][f]) == Some(true) {
                    f_sel = f;
                    break;
                }
            }
            guess.graph[u][e] = (v_sel, f_sel);
        }
    }
    guess
}

// ------------------------------ Public solve ------------------------------

pub fn solve(num_rooms: usize, plans: &Vec<Vec<usize>>, labels: &Vec<Vec<usize>>) -> Guess {
    // 1) Build flattened info from provided plans and labels
    let info = build_info(num_rooms, plans, labels);

    // 2) Build buckets and candidates
    let buckets = build_buckets(&info);
    let mut cnf = Cnf::new();
    let cand = build_candidates(&mut cnf, &info, &buckets);

    // 3) Add pruning and symmetry breaking
    add_diff_pruning(&mut cnf, &info, &buckets, &cand);
    add_sbp(&mut cnf, &info, &buckets, &cand);
    add_same_door_equalization(&mut cnf, &info, &buckets, &cand);

    // 4) Edge layer and plan constraints
    let edges = build_edge_vars(&mut cnf, &info);
    add_plan_constraints(&mut cnf, &info, &buckets, &cand, &edges);
    // 4.5) Unify starting room across all plans
    add_start_room_unification(&mut cnf, &info, &buckets, &cand);

    // 5) Solve
    assert_eq!(cnf.sat.solve(), Some(true));

    // 6) Extract and verify
    let guess = extract_guess(&cnf, &info, &buckets, &cand, &edges);
    assert!(check_explore(&guess, plans, labels));
    guess
}

<<<<<<< HEAD
/// Fixes a prefix of edges in the graph irrespective of specific times.
/// Each tuple is `(u, e, v, f_opt)` meaning force `F[u][e][v]` and optionally `M[u][v][e][f]`.
/// Returns `None` if the resulting CNF is unsatisfiable.
pub fn solve_with_edge_prefix_fixed(
    num_rooms: usize,
    plans: &Vec<Vec<usize>>,
    labels: &Vec<Vec<usize>>,
    prefix: &[(usize, usize, usize, Option<usize>)],
) -> Option<Guess> {
    // 1) Build flattened info from provided plans and labels
    let info = build_info(num_rooms, plans, labels);

    // 2) Build buckets and candidates
    let buckets = build_buckets(&info);
    let mut cnf = Cnf::new();
    let cand = build_candidates(&mut cnf, &info, &buckets);

    // 3) Add pruning and symmetry breaking
    add_diff_pruning(&mut cnf, &info, &buckets, &cand);
    add_sbp(&mut cnf, &info, &buckets, &cand);
    add_same_door_equalization(&mut cnf, &info, &buckets, &cand);

    // 4) Edge layer and plan constraints
    let edges = build_edge_vars(&mut cnf, &info);
    // Apply prefix edge constraints
    for &(u, e, v, f_opt) in prefix.iter() {
        if u >= info.n || v >= info.n || e >= 6 {
            return None;
        }
        cnf.clause([edges.F[u][e][v]]);
        if let Some(f) = f_opt {
            if f >= 6 {
                return None;
            }
            cnf.clause([edges.M[u][v][e][f]]);
        }
    }
    add_plan_constraints(&mut cnf, &info, &buckets, &cand, &edges);
    add_start_room_unification(&mut cnf, &info, &buckets, &cand);

    // 5) Solve
    match cnf.sat.solve() {
        Some(true) => {
            let guess = extract_guess(&cnf, &info, &buckets, &cand, &edges);
            assert!(check_explore(&guess, plans, labels));
            Some(guess)
        }
        _ => None,
    }
=======
// ------------------------------ External DIMACS solve ---------------------

/*
// 外部ソルバを使って DIMACS を解かせ、その解を CaDiCaL に単位節で伝えてから
// 既存の extract_guess で Guess を復元する。
// 注意: ソルバの標準出力に DIMACS モデル（v ... 0 形式）が出るよう、呼び出し側で
// 適切なフラグを args に含めてください（例: kissat の --print-solution=1 等）。
pub fn solve_via_external_dimacs(
    num_rooms: usize,
    plans: &Vec<Vec<usize>>,
    labels: &Vec<Vec<usize>>,
    solver: &std::path::Path,
    args: &[&str],
    dimacs_path: &std::path::Path,
) -> Guess {
    use std::collections::HashSet;
    use std::process::Command;

    // 1) CNF 構築（solve と同一）
    let info = build_info(num_rooms, plans, labels);
    let buckets = build_buckets(&info);
    let mut cnf = Cnf::new();
    let cand = build_candidates(&mut cnf, &info, &buckets);
    add_diff_pruning(&mut cnf, &info, &buckets, &cand);
    add_sbp(&mut cnf, &info, &buckets, &cand);
    add_same_door_equalization(&mut cnf, &info, &buckets, &cand);
    let edges = build_edge_vars(&mut cnf, &info);
    add_plan_constraints(&mut cnf, &info, &buckets, &cand, &edges);
    add_start_room_unification(&mut cnf, &info, &buckets, &cand);

    // 2) DIMACS 書き出し
    //cnf.sat
    //.write_dimacs(dimacs_path)
    //.expect("failed to write DIMACS");
    cnf.sat
        .write_dimacs(dimacs_path)
        .expect("failed to write DIMACS");

    cnf.sat = cadical::Solver::with_config("sat").unwrap(); // DELETE ME LATER!!!!!!!wefojawefjapojfepaowiej

    // 3) 外部ソルバ呼び出し（最後の引数として DIMACS パスを付与）
    let output = Command::new(solver)
        .args(args)
        .arg(dimacs_path)
        .output()
        .expect("failed to spawn external solver");

    // 4) 出力をパースして、正リテラル集合（真の変数）を集める
    let stdout = String::from_utf8_lossy(&output.stdout);
    let stderr = String::from_utf8_lossy(&output.stderr);
    let all = format!("{}\n{}", stdout, stderr);

    let mut pos: HashSet<i32> = HashSet::new();
    let mut saw_unsat = false;
    let mut saw_v = false;
    for line in all.lines() {
        let trimmed = line.trim();
        if trimmed.is_empty() {
            continue;
        }
        // UNSAT 検出（s 行）
        if trimmed.starts_with('s') || trimmed.starts_with('S') {
            let l = trimmed.to_ascii_lowercase();
            if l.contains("unsat") {
                saw_unsat = true;
            }
            continue;
        }
        // モデルは v 行のみパース
        if trimmed.starts_with('v') || trimmed.starts_with('V') {
            saw_v = true;
            for tok in trimmed.split_whitespace() {
                if tok == "v" || tok == "V" {
                    continue;
                }
                if let Ok(x) = tok.parse::<i32>() {
                    if x == 0 {
                        break;
                    }
                    if x > 0 {
                        pos.insert(x);
                    }
                }
            }
        }
    }
    assert!(!saw_unsat, "external solver reported UNSAT");
    assert!(
        saw_v,
        "external solver did not print any 'v' model lines; pass appropriate flags (e.g., --print-solution=1)"
    );
    assert!(!pos.is_empty(), "no assignment parsed from 'v' lines");

    // 5) モデルを単位節として注入 → CaDiCaL で充足化
    for &v in &pos {
        cnf.clause([v]);
    }
    assert_eq!(cnf.sat.solve(), Some(true));

    // 6) 既存の抽出ロジックをそのまま利用
    let guess = extract_guess(&cnf, &info, &buckets, &cand, &edges);
    assert!(check_explore(&guess, plans, labels));
    guess
}
*/

// ストリーミング版: 外部ソルバの標準出力/標準エラーを逐次画面に流しつつ、
// v 行（モデル）だけをバッファに取り込み、終了後にパースして解を復元する。
pub fn solve_via_external_dimacs_streaming(
    num_rooms: usize,
    plans: &Vec<Vec<usize>>,
    labels: &Vec<Vec<usize>>,
    solver: &std::path::Path,
    args: &[&str],
    dimacs_path: &std::path::Path,
) -> Guess {
    use std::collections::HashSet;
    use std::io::{BufRead, BufReader};
    use std::process::{Command, Stdio};
    use std::sync::atomic::{AtomicBool, Ordering};
    use std::sync::{Arc, Mutex};

    // 1) CNF 構築（solve と同一）
    let info = build_info(num_rooms, plans, labels);
    let buckets = build_buckets(&info);
    let mut cnf = Cnf::new();
    let cand = build_candidates(&mut cnf, &info, &buckets);
    add_diff_pruning(&mut cnf, &info, &buckets, &cand);
    add_sbp(&mut cnf, &info, &buckets, &cand);
    add_same_door_equalization(&mut cnf, &info, &buckets, &cand);
    let edges = build_edge_vars(&mut cnf, &info);
    add_plan_constraints(&mut cnf, &info, &buckets, &cand, &edges);
    add_start_room_unification(&mut cnf, &info, &buckets, &cand);

    // 2) DIMACS 書き出し
    // cnf.sat
    //.write_dimacs(dimacs_path)
    // .expect("failed to write DIMACS");
    cnf.write_dimacs(dimacs_path)
        .expect("failed to write DIMACS");

    eprintln!(
        "Original: num_clauses={}, num_variables={}, clauses={}",
        cnf.sat.num_clauses(),
        cnf.sat.num_variables(),
        cnf.clauses.len(),
    );

    // 3) 外部ソルバをストリーム実行
    let mut child = Command::new(solver)
        .args(args)
        .arg(dimacs_path)
        .stdout(Stdio::piped())
        .stderr(Stdio::inherit())
        .spawn()
        .expect("failed to spawn external solver");

    let stdout = child.stdout.take().expect("failed to capture stdout");

    let model_buf = Arc::new(Mutex::new(String::new()));
    let saw_v = Arc::new(AtomicBool::new(false));
    let saw_unsat = Arc::new(AtomicBool::new(false));

    // stdout スレッド（stderr は親プロセスにそのまま継承して表示）
    let stdout_handle = {
        let model_buf = Arc::clone(&model_buf);
        let saw_v = Arc::clone(&saw_v);
        let saw_unsat = Arc::clone(&saw_unsat);
        std::thread::spawn(move || {
            let reader = BufReader::new(stdout);
            for line in reader.lines() {
                let line = match line {
                    Ok(l) => l,
                    Err(_) => break,
                };
                eprintln!("{}", line);
                if line.starts_with('s') || line.starts_with('S') {
                    if line.to_ascii_lowercase().contains("unsat") {
                        saw_unsat.store(true, Ordering::Relaxed);
                    }
                } else if line.starts_with('v') || line.starts_with('V') {
                    saw_v.store(true, Ordering::Relaxed);
                    let mut buf = model_buf.lock().unwrap();
                    buf.push_str(&line);
                    buf.push('\n');
                }
            }
        })
    };

    let status = child.wait().expect("failed to wait on solver");
    // 多くの SAT ソルバは終了コード 10(SAT), 20(UNSAT) を返す（MiniSAT 互換）。
    // 0 で終了する実装もあるため、0 と 10 を成功扱いにする。
    if let Some(code) = status.code() {
        assert!(
            code == 0 || code == 10,
            "external solver exited with code {}",
            code
        );
    } else {
        panic!("external solver terminated by signal");
    }

    // stdout 読み取りの終了を待つ（バッファ取りこぼし防止）
    let _ = stdout_handle.join();

    assert!(
        !saw_unsat.load(Ordering::Relaxed),
        "external solver reported UNSAT"
    );
    assert!(
        saw_v.load(Ordering::Relaxed),
        "external solver did not print any 'v' model lines; pass appropriate flags (e.g., --print-solution=1)"
    );

    // 4) モデルをパース
    let buf = model_buf.lock().unwrap();
    let collected = buf.as_str();
    let mut solution: HashSet<i32> = HashSet::new();
    for line in collected.lines() {
        if !(line.starts_with('v') || line.starts_with('V')) {
            continue;
        }
        for tok in line.split_whitespace() {
            if tok == "v" || tok == "V" {
                continue;
            }
            if let Ok(x) = tok.parse::<i32>() {
                if x == 0 {
                    break;
                }
                solution.insert(x);
            }
        }
    }
    drop(buf);
    assert!(!solution.is_empty(), "no assignment parsed from 'v' lines");

    // 5) モデルを単位節として注入 → CaDiCaL で充足化
    // dbg!("DELETE ME LATER!!", cnf.var());
    eprintln!(
        "Original: num_clauses={}, num_variables={}, solutions={}",
        cnf.sat.num_clauses(),
        cnf.sat.num_variables(),
        solution.len()
    );

    // cnf.sat = cadical::Solver::with_config("sat").unwrap();
    for &v in &solution {
        cnf.clause([v]);
    }
    assert_eq!(cnf.sat.solve(), Some(true));
    for &v in &solution {
        assert_eq!(cnf.sat.value(v.abs()), Some(v > 0));
    }

    // 6) 既存の抽出ロジックをそのまま利用
    let guess = extract_guess(&cnf, &info, &buckets, &cand, &edges);
    assert!(check_explore(&guess, plans, labels));
    guess
>>>>>>> bc7dcc5f
}<|MERGE_RESOLUTION|>--- conflicted
+++ resolved
@@ -631,7 +631,6 @@
     guess
 }
 
-<<<<<<< HEAD
 /// Fixes a prefix of edges in the graph irrespective of specific times.
 /// Each tuple is `(u, e, v, f_opt)` meaning force `F[u][e][v]` and optionally `M[u][v][e][f]`.
 /// Returns `None` if the resulting CNF is unsatisfiable.
@@ -681,7 +680,8 @@
         }
         _ => None,
     }
-=======
+}
+
 // ------------------------------ External DIMACS solve ---------------------
 
 /*
@@ -942,5 +942,4 @@
     let guess = extract_guess(&cnf, &info, &buckets, &cand, &edges);
     assert!(check_explore(&guess, plans, labels));
     guess
->>>>>>> bc7dcc5f
 }