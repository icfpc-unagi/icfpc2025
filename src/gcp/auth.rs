--- conflicted
+++ resolved
@@ -45,9 +45,6 @@
 ///
 /// # Returns
 /// A `Result` containing the access token string if successful.
-<<<<<<< HEAD
-#[once(result = true, sync_writes = true)]
-=======
 enum CacheEntry {
     Success(String),
     Error { message: String, time: Instant },
@@ -55,7 +52,6 @@
 
 static TOKEN_CACHE: Lazy<Mutex<Option<CacheEntry>>> = Lazy::new(|| Mutex::new(None));
 
->>>>>>> 992a493c
 pub async fn get_access_token() -> Result<String> {
     // Check cache first
     if let Some(entry) = TOKEN_CACHE.lock().unwrap().as_ref() {
