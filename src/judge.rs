--- conflicted
+++ resolved
@@ -30,15 +30,10 @@
     fn explore(&mut self, plans: &[Vec<usize>]) -> Vec<Vec<usize>>;
     /// Submits a final map guess to the judge. Returns `true` if the guess is correct.
     fn guess(&self, out: &Guess) -> bool;
-<<<<<<< HEAD
     /// Returns a log of all explorations made so far.
-    fn explored(&self) -> Vec<Explored>;
+    fn explored(&self) -> Explored;
     /// Sets the exploration log, useful for replaying or resuming a state.
-    fn set_explored(&mut self, explored: Vec<Explored>);
-=======
-    fn explored(&self) -> Explored;
     fn set_explored(&mut self, explored: Explored);
->>>>>>> 21825fc0
 }
 
 /// Represents a solver's guess for the map's structure.
@@ -76,12 +71,8 @@
     pub graph: Vec<[usize; 6]>,
     /// The cumulative cost of explorations.
     cost: usize,
-<<<<<<< HEAD
     /// A log of all explorations performed.
-    explored_log: Vec<Explored>,
-=======
     explored_log: Explored,
->>>>>>> 21825fc0
 }
 
 impl Judge for LocalJudge {
@@ -184,12 +175,8 @@
     num_rooms: usize,
     /// The cumulative cost of explorations.
     cost: usize,
-<<<<<<< HEAD
     /// A log of all explorations performed.
-    explored_log: Vec<Explored>,
-=======
     explored_log: Explored,
->>>>>>> 21825fc0
 }
 
 impl Judge for RemoteJudge {
@@ -454,21 +441,6 @@
         }
         let parsed: JsonIn = serde_json::from_str(s).expect("invalid JSON for json mode");
 
-<<<<<<< HEAD
-        // Helper to convert explores JSON into the internal `Explored` struct.
-        fn to_explored(exps: Vec<ExploreIn>) -> Vec<Explored> {
-            let mut out = Vec::with_capacity(exps.len());
-            for e in exps {
-                let plans = e
-                    .plans
-                    .into_iter()
-                    .map(|p| p.chars().map(|c| (c as u8 - b'0') as usize).collect())
-                    .collect();
-                out.push(Explored {
-                    plans,
-                    results: e.results,
-                });
-=======
         // Helper for new single-explore format: (plans, results) at top level
         fn single_to_explored(plans: Vec<String>, results: Vec<Vec<usize>>) -> Explored {
             let plans_parsed = plans
@@ -478,7 +450,6 @@
             Explored {
                 plans: plans_parsed,
                 results,
->>>>>>> 21825fc0
             }
         }
 
@@ -500,15 +471,10 @@
                 if let Some(map) = parsed.map {
                     // Create a local judge from a complete map definition.
                     Box::new(LocalJudge::new_json(parsed.problem_name, &map))
-<<<<<<< HEAD
-                } else if let Some(exps) = parsed.explores {
+                } else if let (Some(plans), Some(results)) = (parsed.plans, parsed.results) {
                     // Create a local judge from existing exploration results, without the true map.
                     // This is useful for "replaying" a remote session locally.
-                    let explored_log = to_explored(exps);
-=======
-                } else if let (Some(plans), Some(results)) = (parsed.plans, parsed.results) {
                     let explored_log = single_to_explored(plans, results);
->>>>>>> 21825fc0
                     let num_rooms = if let Some(n) = parsed.num_rooms {
                         n
                     } else if let Some(ref name) = parsed.problem_name {
@@ -532,13 +498,8 @@
             Some(other) => panic!("unknown JSON mode: {}", other),
         };
 
-<<<<<<< HEAD
         // Optionally pre-populate with a random exploration if requested and none were provided in the JSON.
-        if explored && j.explored().is_empty() {
-=======
-        // Optionally pre-populate with a random explore if requested and none provided
         if explored && j.explored().plans.is_empty() {
->>>>>>> 21825fc0
             let n = j.num_rooms();
             let mut rng = rand::thread_rng();
             let mut plan = Vec::with_capacity(18 * n);
@@ -575,12 +536,8 @@
         _ => panic!("local_remote must be 'local' or 'remote'"),
     };
 
-<<<<<<< HEAD
     // Optionally pre-populate with a random exploration if requested.
-    if explored && j.explored().is_empty() {
-=======
     if explored && j.explored().plans.is_empty() {
->>>>>>> 21825fc0
         let n = j.num_rooms();
         let mut rng = rand::thread_rng();
         let mut plan = Vec::with_capacity(18 * n);
